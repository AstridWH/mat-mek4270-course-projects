import numpy as np


def differentiate(u, dt):
    N = len(u)
    du = np.zeros(N)
    du[0] = (u[1]-u[0])/dt
    du[-1] = (u[-1]-u[-2])/dt
    for i in range(1, N-1):
        du[i] = (u[i+1] - u[i-1]) / (2*dt)
    return du

def differentiate_vector(u, dt):
    N = len(u)
    du = np.zeros(N)
    du[1:-1] = (u[2:]-u[:-2])/(2*dt)
    du[0] = (u[1]-u[0])/dt
    du[-1] = (u[-1]-u[-2])/dt
    return du

def differentiate_vector(u, dt):
    pass

def test_differentiate():
    t = np.linspace(0, 1, 10)
    dt = t[1] - t[0]
    u = t**2
    du1 = differentiate(u, dt)
    du2 = differentiate_vector(u, dt)
<<<<<<< HEAD
    assert np.allclose(du1, du2)

if __name__ == '__main__':
    test_differentiate()

=======
    assert np.allclose(du1, du2)
>>>>>>> 8b846107
<|MERGE_RESOLUTION|>--- conflicted
+++ resolved
@@ -27,12 +27,15 @@
     u = t**2
     du1 = differentiate(u, dt)
     du2 = differentiate_vector(u, dt)
-<<<<<<< HEAD
     assert np.allclose(du1, du2)
 
 if __name__ == '__main__':
     test_differentiate()
 
-=======
-    assert np.allclose(du1, du2)
->>>>>>> 8b846107
+
+    t = np.linspace(0, 1, 10)
+    dt = t[1] - t[0]
+    u = t**2
+    du1 = differentiate(u, dt)
+    du2 = differentiate_vector(u, dt)
+    assert np.allclose(du1, du2)